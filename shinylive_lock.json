--- conflicted
+++ resolved
@@ -15,13 +15,8 @@
   },
   "shiny": {
     "name": "shiny",
-<<<<<<< HEAD
-    "version": "0.2.5",
-    "filename": "shiny-0.2.5-py3-none-any.whl",
-=======
     "version": "0.2.5.9000",
     "filename": "shiny-0.2.5.9000-py3-none-any.whl",
->>>>>>> 85094569
     "sha256": null,
     "url": null,
     "depends": [
