--- conflicted
+++ resolved
@@ -38,15 +38,9 @@
     ui.input_slider(
         "a",
         "Select a Regularization Strength:",
-<<<<<<< HEAD
-        0.000000001,
-        1,
-        0.1,
-=======
         min=0.000000001,
         max=1,
         value=0.1,
->>>>>>> e8cd5e46
         step=0.01,
         width="100%",
     )
